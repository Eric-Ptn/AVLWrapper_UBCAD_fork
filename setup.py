--- conflicted
+++ resolved
@@ -26,9 +26,8 @@
         long_description = fh.read()
 
 setup(
-<<<<<<< HEAD
     name="avlwrapper",
-    version="0.1.4",
+    version="0.1.5",
     url="https://github.com/renoelmendorp/AVLWrapper",
     author="Reno Elmendorp",
     description="Python interface for MIT AVL (Athena Vortex Lattice)",
@@ -43,14 +42,6 @@
         "Operating System :: OS Independent"
     ],
     packages=find_packages(),
-=======
-    name='avlwrapper',
-    version='0.1.5',
-    url='https://github.com/renoelmendorp/AVLWrapper',
-    author='Reno Elmendorp',
-    license='LICENSE',
-    packages=['avlwrapper'],
->>>>>>> 9f7e90b8
     install_requires=dependencies,
     include_package_data=True,
     package_data={
